"use client";

import { useState, useEffect, useRef } from "react";
import { useParams, useRouter } from "next/navigation";
import { useSession } from "next-auth/react";
import AnswerAnalytics from "@/components/exam/AnswerAnalytics";
import EventReplay from "@/components/exam/EventReplay";
import EnhancedEventReplay from "@/components/exam/EnhancedEventReplay";
import SimpleExamEvaluation from '@/components/exam/SimpleEvaluation';
import ProfessionalExamReport from '@/components/exam/ProfessionalReport';

interface ExamResults {
  session_id: string;
  exam_title: string;
  start_time: string;
  end_time: string;
  status: string;
  score: number;
  answers: Record<string, string>;
  questions: any[];
  events_summary: Record<string, number>;
  video_info: {
    chunk_count: number;
    total_size: number;
  };
}

interface ExamAnalytics {
  session_id: string;
  total_events: number;
  flagged_events: number;
  high_priority_events: number;
  average_confidence_score: number;
  suspicious_activity_score: number;
  timeline_events: any[];
  step_timeline: any[];
}

export default function ExamResultsPage() {
  const { examId, sessionId } = useParams();
  const router = useRouter();
  const { data: session, status } = useSession();
  
  const [results, setResults] = useState<ExamResults | null>(null);
  const [analytics, setAnalytics] = useState<ExamAnalytics | null>(null);
  const [isLoading, setIsLoading] = useState(true);
  const [error, setError] = useState<string | null>(null);
  const [activeTab, setActiveTab] = useState<'overview' | 'analytics' | 'replay' | 'video' | 'enhanced_replay'>('overview');
  const [videoSpeed, setVideoSpeed] = useState(1);
  const [videoLoading, setVideoLoading] = useState(true);
  const [videoError, setVideoError] = useState(false);
  const [videoBlobUrl, setVideoBlobUrl] = useState<string | null>(null);
<<<<<<< HEAD
  const [generatingReport, setGeneratingReport] = useState(false);
  const [reportData, setReportData] = useState<any>(null);
  const [creatingCourse, setCreatingCourse] = useState(false);
  const [courseData, setCourseData] = useState<any>(null);
=======
  const videoRef = useRef<HTMLVideoElement>(null);
>>>>>>> 7f09c028

  useEffect(() => {
    if (status === "loading") return;
    
    if (!session) {
      router.push("/login");
      return;
    }

    if (sessionId) {
      fetchResults();
      fetchAnalytics();
    } else {
      setError("No session ID provided");
      setIsLoading(false);
    }
  }, [examId, sessionId, session, status]);

  // Cleanup blob URL when component unmounts or video changes
  useEffect(() => {
    return () => {
      if (videoBlobUrl) {
        URL.revokeObjectURL(videoBlobUrl);
      }
    };
  }, [videoBlobUrl]);

  // Fetch video when video tab is selected
  useEffect(() => {
    if ((activeTab === 'video' || activeTab === 'enhanced_replay') && !videoBlobUrl && !videoError && results?.video_info && results.video_info.chunk_count > 0) {
      fetchVideoBlob();
    }
  }, [activeTab, videoBlobUrl, videoError, results]);

  // Video seeking function for event replay
  const handleVideoSeek = (timestamp: number) => {
    if (videoRef.current) {
      videoRef.current.currentTime = timestamp;
    }
  };

  const fetchResults = async () => {
    try {
      setIsLoading(true);
      
      const response = await fetch(`/api/exam/${examId}/results/${sessionId}`, {
        headers: {
          'x-user-id': session?.user?.id || session?.user?.email || '',
        }
      });
      
      if (!response.ok) {
        if (response.status === 404) {
          setError("Exam results not found");
        } else {
          setError("Failed to fetch exam results");
        }
        return;
      }

      const data = await response.json();
      setResults(data);
      
    } catch (err) {
      console.error('Error fetching exam results:', err);
      setError("Failed to load exam results");
    }
  };

  const fetchAnalytics = async () => {
    try {
      const response = await fetch(`/api/exam/${examId}/analytics/${sessionId}`, {
        headers: {
          'x-user-id': session?.user?.id || session?.user?.email || '',
        }
      });
      
      if (response.ok) {
        const analyticsData = await response.json();
        setAnalytics(analyticsData);
      } else {
        console.log('Analytics not available - user might not be teacher');
      }
    } catch (err) {
      console.error('Error fetching analytics:', err);
      // Don't set error for analytics since it might not be available for students
    } finally {
      setIsLoading(false);
    }
  };

  const fetchVideoBlob = async () => {
    if (!session?.user?.id && !session?.user?.email) {
      setVideoError(true);
      setVideoLoading(false);
      return;
    }

    try {
      setVideoLoading(true);
      setVideoError(false);

      // Fetch directly from backend
      const response = await fetch(`http://localhost:8000/api/exam/${examId}/video/${sessionId}`, {
        headers: {
          'x-user-id': session?.user?.id || session?.user?.email || '',
        }
      });

      if (!response.ok) {
        console.error(`Backend returned ${response.status}: ${response.statusText}`);
        setVideoError(true);
        setVideoLoading(false);
        return;
      }

      // Convert response to blob
      const videoBlob = await response.blob();
      
      // Create blob URL
      const blobUrl = URL.createObjectURL(videoBlob);
      setVideoBlobUrl(blobUrl);
      setVideoLoading(false);

    } catch (error) {
      console.error('Error fetching video:', error);
      setVideoError(true);
      setVideoLoading(false);
    }
  };

  const formatTime = (seconds: number) => {
    const hours = Math.floor(seconds / 3600);
    const minutes = Math.floor((seconds % 3600) / 60);
    const secs = seconds % 60;
    
    if (hours > 0) {
      return `${hours}:${minutes.toString().padStart(2, '0')}:${secs.toString().padStart(2, '0')}`;
    }
    return `${minutes}:${secs.toString().padStart(2, '0')}`;
  };

  const formatDate = (dateString: string) => {
    return new Date(dateString).toLocaleString();
  };

  const generateReport = async () => {
    if (!session?.user?.id && !session?.user?.email) {
      alert('Please log in to generate a report');
      return;
    }

    try {
      setGeneratingReport(true);
      
      const response = await fetch(`http://localhost:8000/api/exam/generate-report`, {
        method: 'POST',
        headers: {
          'Content-Type': 'application/json',
          'x-user-id': session?.user?.id || session?.user?.email || '',
        },
        body: JSON.stringify({
          exam_id: examId,
          session_id: sessionId,
          report_type: 'comprehensive',
          include_analytics: true,
          include_questions: true,
          include_video_info: true
        })
      });

      if (!response.ok) {
        const errorData = await response.json().catch(() => ({ detail: 'Unknown error' }));
        throw new Error(errorData.detail || `Server returned ${response.status}`);
      }

      // Parse JSON response
      const responseData = await response.json();
      
      if (!responseData.success) {
        throw new Error('Report generation failed');
      }

      // Store ALL generation data in state (available for use elsewhere in the app)
      setReportData(responseData.generation_data);
      
      // Log the complete data for debugging/development (optional)
      console.log('Complete Report Generation Data:', responseData.generation_data);

      // Convert base64 to blob and download PDF
      const pdfBlob = new Blob([
        Uint8Array.from(atob(responseData.pdf_data), c => c.charCodeAt(0))
      ], { type: 'application/pdf' });
      
      const url = window.URL.createObjectURL(pdfBlob);
      const link = document.createElement('a');
      link.href = url;
      link.download = responseData.filename;
      document.body.appendChild(link);
      link.click();
      document.body.removeChild(link);
      window.URL.revokeObjectURL(url);
      
    } catch (error) {
      console.error('Error generating report:', error);
      alert(`Failed to generate report: ${error instanceof Error ? error.message : 'Unknown error'}`);
    } finally {
      setGeneratingReport(false);
    }
  };

  const createCustomCourse = async () => {
    if (!session?.user?.id && !session?.user?.email) {
      alert('Please log in to create a custom course');
      return;
    }

    if (!reportData) {
      alert('Please generate a report first');
      return;
    }

    try {
      setCreatingCourse(true);
      
      const response = await fetch(`http://localhost:8000/api/exam/create-custom-course`, {
        method: 'POST',
        headers: {
          'Content-Type': 'application/json',
          'x-user-id': session?.user?.id || session?.user?.email || '',
        },
        body: JSON.stringify({
          exam_id: examId,
          session_id: sessionId,
          user_answers: results?.answers || {},
          report_data: reportData,
          create_full_course: true
        })
      });

      if (!response.ok) {
        const errorData = await response.json().catch(() => ({ detail: 'Unknown error' }));
        throw new Error(errorData.detail || `Server returned ${response.status}`);
      }

      const responseData = await response.json();
      
      if (!responseData.success) {
        throw new Error('Course creation failed');
      }

      // Store course data
      setCourseData(responseData);
      console.log('Personalized Course Creation Started:', responseData);
      
      if (responseData.course_created) {
        // Store course data for potential future use
        setCourseData(responseData);
        
        // Directly redirect to dashboard to see course creation progress
        console.log('Personalized course created successfully:', {
          courseName: responseData.course_name,
          courseId: responseData.course_id,
          weakAreas: responseData.weak_areas_targeted,
          strengths: responseData.strengths_leveraged,
          jobUuid: responseData.job_uuid
        });
        
        // Redirect to the school page with the course using correct organization slug
        const orgSlug = responseData.organization?.slug || 'sensai-learning';
        const courseId = responseData.course_id;
        const cohortId = responseData.cohort_id;
        
        // Use the correct routing pattern: /school/{organization-slug}?course_id={course_id}&cohort_id={cohort_id}
        if (cohortId) {
          router.push(`/school/${orgSlug}?course_id=${courseId}&cohort_id=${cohortId}`);
        } else {
          // Fallback without cohort_id if creation failed
          router.push(`/school/${orgSlug}?course_id=${courseId}`);
        }
        
      } else {
        // Fallback to recommendation display (minimal alert)
        const courseData = responseData.course_data;
        console.log('Course recommendation generated:', courseData);
        
        alert(`Course Recommendation: ${courseData.course_name}`);
      }
      
    } catch (error) {
      console.error('Error creating personalized course:', error);
      alert(`Failed to create personalized course: ${error instanceof Error ? error.message : 'Unknown error'}`);
    } finally {
      setCreatingCourse(false);
    }
  };

  if (isLoading) {
    return (
      <div className="min-h-screen bg-gray-900 flex items-center justify-center">
        <div className="text-center">
          <div className="animate-spin rounded-full h-12 w-12 border-b-2 border-blue-500 mx-auto mb-4"></div>
          <p className="text-gray-300">Loading exam results...</p>
        </div>
      </div>
    );
  }

  if (error) {
    return (
      <div className="min-h-screen bg-gray-900 flex items-center justify-center">
        <div className="text-center">
          <div className="text-red-400 text-xl mb-4">⚠️</div>
          <h2 className="text-xl font-semibold text-white mb-2">Error</h2>
          <p className="text-gray-300 mb-4">{error}</p>
          <button
            onClick={() => router.push('/dashboard')}
            className="bg-blue-600 hover:bg-blue-700 text-white px-4 py-2 rounded-lg"
          >
            Return to Dashboard
          </button>
        </div>
      </div>
    );
  }

  if (!results) {
    return (
      <div className="min-h-screen bg-gray-900 flex items-center justify-center">
        <div className="text-center">
          <p className="text-gray-300">No results found</p>
        </div>
      </div>
    );
  }

  const timeTaken = results.start_time && results.end_time 
    ? Math.floor((new Date(results.end_time).getTime() - new Date(results.start_time).getTime()) / 1000)
    : 0;

  return (
    <div className="min-h-screen bg-gray-900 py-8">
      <div className="max-w-6xl mx-auto px-4 sm:px-6 lg:px-8">
        {/* Header */}
        <div className="text-center mb-8">
          <h1 className="text-3xl font-bold text-white mb-2">Exam Results</h1>
          <h2 className="text-xl text-gray-300">{results.exam_title}</h2>
        </div>

        {/* Score Card */}
        <div className="bg-gray-800 rounded-xl p-6 mb-8 border border-gray-700">
          <div className="text-center">
            <div className="text-6xl font-bold mb-2">
              <span className={`${results.score >= 80 ? 'text-emerald-400' : results.score >= 60 ? 'text-yellow-400' : 'text-red-400'}`}>
                {results.score}%
              </span>
            </div>
            <p className="text-gray-300 text-lg">Final Score</p>
          </div>
        </div>

        {/* Summary Stats */}
        <div className="grid grid-cols-1 md:grid-cols-3 gap-6 mb-8">
          <div className="bg-gray-800 rounded-lg p-6 border border-gray-700">
            <h3 className="text-lg font-semibold text-white mb-2">Duration</h3>
            <p className="text-2xl font-bold text-blue-400">{formatTime(timeTaken)}</p>
          </div>
          
          <div className="bg-gray-800 rounded-lg p-6 border border-gray-700">
            <h3 className="text-lg font-semibold text-white mb-2">Questions</h3>
            <p className="text-2xl font-bold text-green-400">{results.questions?.length || 0}</p>
          </div>
          
          <div className="bg-gray-800 rounded-lg p-6 border border-gray-700">
            <h3 className="text-lg font-semibold text-white mb-2">Status</h3>
            <p className={`text-2xl font-bold capitalize ${
              results.status === 'completed' ? 'text-emerald-400' : 'text-yellow-400'
            }`}>
              {results.status}
            </p>
          </div>
        </div>

        {/* Session Details */}
        <div className="bg-gray-800 rounded-xl p-6 mb-8 border border-gray-700">
          <h3 className="text-xl font-semibold text-white mb-4">Session Details</h3>
          <div className="grid grid-cols-1 md:grid-cols-2 gap-4">
            <div>
              <p className="text-gray-400">Session ID</p>
              <p className="text-white font-mono text-sm">{results.session_id}</p>
            </div>
            <div>
              <p className="text-gray-400">Started</p>
              <p className="text-white">{formatDate(results.start_time)}</p>
            </div>
            <div>
              <p className="text-gray-400">Completed</p>
              <p className="text-white">{formatDate(results.end_time)}</p>
            </div>
            <div>
              <p className="text-gray-400">Video Recording</p>
              <p className={`${results.video_info?.chunk_count > 0 ? 'text-emerald-400' : 'text-gray-400'}`}>
                {results.video_info?.chunk_count > 0 ? 'Available' : 'Not available'}
              </p>
            </div>
          </div>
        </div>

        {/* Events Summary */}
        {results.events_summary && Object.keys(results.events_summary).length > 0 && (
          <div className="bg-gray-800 rounded-xl p-6 mb-8 border border-gray-700">
            <h3 className="text-xl font-semibold text-white mb-4">Activity Summary</h3>
            <div className="grid grid-cols-2 md:grid-cols-4 gap-4">
              {Object.entries(results.events_summary).map(([event, count]) => (
                <div key={event} className="text-center">
                  <p className="text-2xl font-bold text-blue-400">{count}</p>
                  <p className="text-gray-400 text-sm capitalize">{event.replace('_', ' ')}</p>
                </div>
              ))}
            </div>
          </div>
        )}

        {/* Professional AI Evaluation Report */}
        <div className="mb-8">
          <ProfessionalExamReport
            examId={examId as string}
            sessionId={sessionId as string}
            userSession={session}
            examTitle={results.exam_title}
            score={results.score}
          />
        </div>

        {/* Advanced Analytics Tabs (for teachers) */}
        {analytics && (
          <div className="mb-8">
            <div className="flex flex-wrap border-b border-gray-700 mb-6">
              <button
                onClick={() => setActiveTab('overview')}
                className={`px-4 py-3 font-medium transition-colors ${
                  activeTab === 'overview'
                    ? 'text-blue-400 border-b-2 border-blue-400'
                    : 'text-gray-400 hover:text-white'
                }`}
              >
                Analytics Overview
              </button>
              <button
                onClick={() => setActiveTab('analytics')}
                className={`px-4 py-3 font-medium transition-colors ${
                  activeTab === 'analytics'
                    ? 'text-blue-400 border-b-2 border-blue-400'
                    : 'text-gray-400 hover:text-white'
                }`}
              >
                WPM Analytics
              </button>
              <button
                onClick={() => setActiveTab('enhanced_replay')}
                className={`px-4 py-3 font-medium transition-colors ${
                  activeTab === 'enhanced_replay'
                    ? 'text-blue-400 border-b-2 border-blue-400'
                    : 'text-gray-400 hover:text-white'
                }`}
              >
                📽️ Event Replay + Video
              </button>
              <button
                onClick={() => setActiveTab('replay')}
                className={`px-4 py-3 font-medium transition-colors ${
                  activeTab === 'replay'
                    ? 'text-blue-400 border-b-2 border-blue-400'
                    : 'text-gray-400 hover:text-white'
                }`}
              >
                Event Replay (Classic)
              </button>
              <button
                onClick={() => {
                  setActiveTab('video');
                  // Reset video state
                  if (videoBlobUrl) {
                    URL.revokeObjectURL(videoBlobUrl);
                    setVideoBlobUrl(null);
                  }
                  setVideoLoading(true);
                  setVideoError(false);
                }}
                className={`px-4 py-3 font-medium transition-colors ${
                  activeTab === 'video'
                    ? 'text-blue-400 border-b-2 border-blue-400'
                    : 'text-gray-400 hover:text-white'
                }`}
              >
                Video Only
              </button>
            </div>

            {/* Tab Content */}
            {activeTab === 'overview' && (
              <div className="bg-gray-800 rounded-xl p-6 border border-gray-700">
                <h3 className="text-xl font-semibold text-white mb-4">Advanced Analytics Overview</h3>
                <div className="grid grid-cols-2 md:grid-cols-4 gap-4 mb-6">
                  <div className="bg-gray-700 p-4 rounded-lg text-center">
                    <div className="text-2xl font-bold text-blue-400">{analytics.total_events}</div>
                    <div className="text-xs text-gray-400">Total Events</div>
                  </div>
                  <div className="bg-gray-700 p-4 rounded-lg text-center">
                    <div className="text-2xl font-bold text-yellow-400">{analytics.flagged_events}</div>
                    <div className="text-xs text-gray-400">Flagged Events</div>
                  </div>
                  <div className="bg-gray-700 p-4 rounded-lg text-center">
                    <div className="text-2xl font-bold text-red-400">{analytics.high_priority_events}</div>
                    <div className="text-xs text-gray-400">High Priority</div>
                  </div>
                  <div className="bg-gray-700 p-4 rounded-lg text-center">
                    <div className="text-2xl font-bold text-purple-400">{Math.round(analytics.suspicious_activity_score * 100)}%</div>
                    <div className="text-xs text-gray-400">Suspicion Score</div>
                  </div>
                </div>
                
                {/* Detailed Analytics Cards */}
                <div className="grid grid-cols-1 md:grid-cols-2 gap-6 mb-6">
                  <div className="bg-gray-700 p-4 rounded-lg">
                    <h4 className="font-semibold text-white mb-3">Behavioral Analysis</h4>
                    <div className="space-y-2">
                      <div className="flex justify-between text-sm">
                        <span className="text-gray-300">Confidence Score:</span>
                        <span className="text-green-400">{Math.round(analytics.average_confidence_score * 100)}%</span>
                      </div>
                      <div className="flex justify-between text-sm">
                        <span className="text-gray-300">Risk Level:</span>
                        <span className={analytics.suspicious_activity_score > 0.7 ? 'text-red-400' : analytics.suspicious_activity_score > 0.3 ? 'text-yellow-400' : 'text-green-400'}>
                          {analytics.suspicious_activity_score > 0.7 ? 'High' : analytics.suspicious_activity_score > 0.3 ? 'Medium' : 'Low'}
                        </span>
                      </div>
                    </div>
                  </div>
                  
                  <div className="bg-gray-700 p-4 rounded-lg">
                    <h4 className="font-semibold text-white mb-3">Event Distribution</h4>
                    <div className="space-y-2">
                      <div className="flex justify-between text-sm">
                        <span className="text-gray-300">Normal Events:</span>
                        <span className="text-blue-400">{analytics.total_events - analytics.flagged_events}</span>
                      </div>
                      <div className="flex justify-between text-sm">
                        <span className="text-gray-300">Suspicious Events:</span>
                        <span className="text-orange-400">{analytics.flagged_events - analytics.high_priority_events}</span>
                      </div>
                      <div className="flex justify-between text-sm">
                        <span className="text-gray-300">Critical Events:</span>
                        <span className="text-red-400">{analytics.high_priority_events}</span>
                      </div>
                    </div>
                  </div>
                </div>
                
                <div className="text-sm text-gray-300">
                  <p>This student's session has been analyzed for suspicious behavior patterns using advanced machine learning algorithms.</p>
                  <p className="mt-2">
                    <strong>Analysis Summary:</strong> The system monitors typing patterns, content similarity, paste behavior, and writing style changes to detect potential cheating attempts.
                  </p>
                </div>
              </div>
            )}

            {activeTab === 'analytics' && (
            <AnswerAnalytics 
              answerEvents={analytics.timeline_events
                .filter(event => event.event_type === 'answer_changed')
                .map((event, index) => ({
                  timestamp: event.timestamp,
                  question_id: event.event_data?.question_id || 'unknown',
                  answer_length: event.event_data?.answer?.length || 0,
                  time_since_start: event.timestamp - (analytics.timeline_events[0]?.timestamp || event.timestamp),
                  changes_count: index + 1
                }))
              }
              sessionId={analytics.session_id}
            />            )}

            {activeTab === 'replay' && (
              <EventReplay
                sessionId={analytics.session_id}
                events={analytics.timeline_events.map(event => ({
                  type: event.event_type,
                  timestamp: event.timestamp,
                  data: event.event_data
                }))}
                examId={examId as string}
              />
            )}

            {activeTab === 'enhanced_replay' && (
              <EnhancedEventReplay
                sessionId={analytics.session_id}
                events={analytics.timeline_events.map(event => ({
                  type: event.event_type,
                  timestamp: event.timestamp,
                  data: event.event_data,
                  id: event.id,
                  priority: event.priority,
                  is_flagged: event.is_flagged,
                  confidence_score: event.confidence_score
                }))}
                examId={examId as string}
                videoBlobUrl={videoBlobUrl}
                onVideoSeek={handleVideoSeek}
                examStartTime={results.start_time}
              />
            )}

            {activeTab === 'video' && (
              <div className="bg-gray-800 rounded-xl p-6 border border-gray-700">
                <h3 className="text-xl font-semibold text-white mb-4">Exam Video Recording</h3>
                {results.video_info?.chunk_count > 0 ? (
                  <div className="space-y-4">
                    <div className="grid grid-cols-1 md:grid-cols-3 gap-4 mb-6">
                      <div className="bg-gray-700 p-4 rounded-lg text-center">
                        <div className="text-2xl font-bold text-blue-400">{results.video_info.chunk_count}</div>
                        <div className="text-xs text-gray-400">Video Chunks</div>
                      </div>
                      <div className="bg-gray-700 p-4 rounded-lg text-center">
                        <div className="text-2xl font-bold text-green-400">{Math.round(results.video_info.total_size / 1024 / 1024)}MB</div>
                        <div className="text-xs text-gray-400">Total Size</div>
                      </div>
                      <div className="bg-gray-700 p-4 rounded-lg text-center">
                        <div className="text-2xl font-bold text-purple-400">Available</div>
                        <div className="text-xs text-gray-400">Status</div>
                      </div>
                    </div>
                    
                    <div className="bg-gray-900 rounded-lg p-4 relative">
                      {videoLoading && !videoError && (
                        <div className="absolute inset-0 flex items-center justify-center bg-gray-900 rounded-lg">
                          <div className="text-center">
                            <div className="animate-spin rounded-full h-8 w-8 border-b-2 border-blue-500 mx-auto mb-2"></div>
                            <p className="text-gray-400 text-sm">Loading video...</p>
                          </div>
                        </div>
                      )}
                      
                      {videoError ? (
                        <div className="text-center py-8 text-red-400">
                          <svg className="w-16 h-16 mx-auto mb-4 text-red-600" fill="none" stroke="currentColor" viewBox="0 0 24 24">
                            <path strokeLinecap="round" strokeLinejoin="round" strokeWidth="2" d="M12 8v4m0 4h.01M21 12a9 9 0 11-18 0 9 9 0 0118 0z" />
                          </svg>
                          <p className="text-lg font-semibold mb-2">Video Playback Error</p>
                          <p className="text-sm mb-4">Unable to load video file. The video may be corrupted or the server is not accessible.</p>
                          <a 
                            href={`http://localhost:8000/api/exam/${examId}/video/${sessionId}?download=true`}
                            className="inline-block px-4 py-2 bg-blue-600 text-white rounded hover:bg-blue-700 transition"
                          >
                            Try Download Instead
                          </a>
                        </div>
                      ) : (
                        <video 
                          ref={videoRef}
                          key={videoBlobUrl} // Force re-render when blob URL changes
                          controls 
                          className="w-full h-auto max-h-96 rounded-lg"
                          preload="metadata"
                          style={{ backgroundColor: '#1f2937' }}
                          src={videoBlobUrl || undefined}
                          onError={(e) => {
                            console.error('Video error:', e);
                            setVideoError(true);
                            setVideoLoading(false);
                          }}
                          onLoadStart={() => {
                            console.log('Video loading started');
                            setVideoLoading(true);
                            setVideoError(false);
                          }}
                          onCanPlay={() => {
                            console.log('Video can start playing');
                            setVideoLoading(false);
                          }}
                          onLoadedData={() => {
                            setVideoLoading(false);
                          }}
                        >
                          <div className="text-center py-8 text-red-400">
                            <p className="text-lg font-semibold mb-2">Browser Not Supported</p>
                            <p className="text-sm">Your browser does not support WebM video playback.</p>
                            <a 
                              href={`http://localhost:8000/api/exam/${examId}/video/${sessionId}?download=true`}
                              className="inline-block mt-3 px-4 py-2 bg-blue-600 text-white rounded hover:bg-blue-700 transition"
                            >
                              Download Video
                            </a>
                          </div>
                        </video>
                      )}
                      
                      <div className="mt-4 flex flex-wrap gap-2">
                        <button 
                          onClick={() => {
                            if (videoRef.current) videoRef.current.currentTime = 0;
                          }}
                          className="px-3 py-1 bg-blue-600 text-white text-sm rounded hover:bg-blue-700 transition"
                        >
                          Restart
                        </button>
                        <a 
                          href={`http://localhost:8000/api/exam/${examId}/video/${sessionId}?download=true`}
                          download
                          className="px-3 py-1 bg-green-600 text-white text-sm rounded hover:bg-green-700 transition"
                        >
                          Download Video
                        </a>
                        <button 
                          onClick={() => {
                            if (videoRef.current) {
                              let newSpeed = 1;
                              if (videoSpeed === 1) newSpeed = 1.25;
                              else if (videoSpeed === 1.25) newSpeed = 1.5;
                              else if (videoSpeed === 1.5) newSpeed = 2;
                              else newSpeed = 1;
                              
                              videoRef.current.playbackRate = newSpeed;
                              setVideoSpeed(newSpeed);
                            }
                          }}
                          className="px-3 py-1 bg-purple-600 text-white text-sm rounded hover:bg-purple-700 transition"
                        >
                          Speed: {videoSpeed}x
                        </button>
                      </div>
                      
                      <p className="text-gray-400 text-sm mt-3">
                        This video recording captures the entire exam session for proctoring purposes. 
                        The video is in WebM format and should play in most modern browsers.
                        Use the controls above to navigate through the video.
                      </p>
                      
                      <div className="mt-2 text-xs text-gray-500">
                        <p>• WebM format with VP8/VP9 video codec</p>
                        <p>• Compatible with Chrome, Firefox, Safari (14+), Edge</p>
                        <p>• Use download option if playback issues occur</p>
                      </div>
                    </div>
                  </div>
                ) : (
                  <div className="text-center py-12">
                    <svg className="w-16 h-16 mx-auto mb-4 text-gray-600" fill="none" stroke="currentColor" viewBox="0 0 24 24">
                      <path strokeLinecap="round" strokeLinejoin="round" strokeWidth="2" d="M15 10l4.553-2.276A1 1 0 0121 8.618v6.764a1 1 0 01-1.447.894L15 14M5 18h8a2 2 0 002-2V8a2 2 0 00-2-2H5a2 2 0 00-2 2v8a2 2 0 002 2z" />
                    </svg>
                    <h4 className="text-lg font-semibold text-gray-300 mb-2">No Video Recording Available</h4>
                    <p className="text-gray-400">
                      No video was recorded for this exam session. This could be due to:
                    </p>
                    <ul className="text-gray-400 text-sm mt-2 space-y-1">
                      <li>• Camera access was not granted</li>
                      <li>• Technical issues during the exam</li>
                      <li>• Video recording was disabled for this exam</li>
                    </ul>
                  </div>
                )}
              </div>
            )}
          </div>
        )}

        {/* Question Review */}
        {results.questions && results.questions.length > 0 && (
          <div className="bg-gray-800 rounded-xl p-6 mb-8 border border-gray-700">
            <h3 className="text-xl font-semibold text-white mb-6">Question Review</h3>
            <div className="space-y-6">
              {results.questions.map((question: any, index: number) => {
                const userAnswer = results.answers[question.id] || '';
                const isCorrect = question.type === 'multiple_choice' && userAnswer === question.correct_answer;
                
                return (
                  <div key={question.id} className="border border-gray-700 rounded-lg p-4">
                    <div className="flex items-start justify-between mb-3">
                      <h4 className="text-white font-medium">Question {index + 1}</h4>
                      {question.type === 'multiple_choice' && (
                        <span className={`px-2 py-1 rounded text-sm font-medium ${
                          isCorrect ? 'bg-emerald-900/30 text-emerald-400' : 'bg-red-900/30 text-red-400'
                        }`}>
                          {isCorrect ? 'Correct' : 'Incorrect'}
                        </span>
                      )}
                    </div>
                    
                    <p className="text-gray-300 mb-3">{question.question}</p>
                    
                    {question.options && (
                      <div className="mb-3">
                        <p className="text-gray-400 text-sm mb-2">Options:</p>
                        <div className="space-y-1">
                          {question.options.map((option: any, optIndex: number) => {
                            const optionLabel = String.fromCharCode(65 + optIndex);
                            const optionText = typeof option === 'string' ? option : option.text;
                            const optionId = typeof option === 'string' ? optionLabel : option.id;
                            return (
                              <div key={optIndex} className={`p-2 rounded text-sm ${
                                userAnswer === optionId ? 'bg-blue-900/30 border border-blue-700' : 'bg-gray-700'
                              } ${
                                question.correct_answer === optionId ? 'border-emerald-600 bg-emerald-900/20' : ''
                              }`}>
                                <span className="font-medium">{optionLabel}.</span> {optionText}
                                {question.correct_answer === optionId && (
                                  <span className="text-emerald-400 ml-2">(Correct)</span>
                                )}
                                {userAnswer === optionId && userAnswer !== question.correct_answer && (
                                  <span className="text-blue-400 ml-2">(Your answer)</span>
                                )}
                              </div>
                            );
                          })}
                        </div>
                      </div>
                    )}
                    
                    {userAnswer && question.type !== 'multiple_choice' && (
                      <div className="mt-3">
                        <p className="text-gray-400 text-sm mb-2">Your Answer:</p>
                        <div className="bg-gray-700 p-3 rounded">
                          <p className="text-white whitespace-pre-wrap">{userAnswer}</p>
                        </div>
                      </div>
                    )}
                  </div>
                );
              })}
            </div>
          </div>
        )}


        {/* Action Buttons */}
        <div className="text-center space-x-4">
          <button
            onClick={generateReport}
            disabled={generatingReport}
            className="bg-emerald-600 hover:bg-emerald-700 disabled:bg-gray-600 disabled:cursor-not-allowed text-white px-6 py-3 rounded-lg font-medium transition-colors inline-flex items-center"
          >
            {generatingReport ? (
              <>
                <div className="animate-spin rounded-full h-4 w-4 border-b-2 border-white mr-2"></div>
                Generating Report...
              </>
            ) : (
              <>
                <svg className="w-5 h-5 mr-2" fill="none" stroke="currentColor" viewBox="0 0 24 24">
                  <path strokeLinecap="round" strokeLinejoin="round" strokeWidth="2" d="M12 10v6m0 0l-3-3m3 3l3-3m2 8H7a2 2 0 01-2-2V5a2 2 0 012-2h5.586a1 1 0 01.707.293l5.414 5.414a1 1 0 01.293.707V19a2 2 0 01-2 2z" />
                </svg>
                Generate Report
              </>
            )}
          </button>
          
          <button
            onClick={createCustomCourse}
            disabled={creatingCourse || !reportData}
            className="bg-purple-600 hover:bg-purple-700 disabled:bg-gray-600 disabled:cursor-not-allowed text-white px-6 py-3 rounded-lg font-medium transition-colors inline-flex items-center"
          >
            {creatingCourse ? (
              <>
                <div className="animate-spin rounded-full h-4 w-4 border-b-2 border-white mr-2"></div>
                Creating Personalized Course...
              </>
            ) : (
              <>
                <svg className="w-5 h-5 mr-2" fill="none" stroke="currentColor" viewBox="0 0 24 24">
                  <path strokeLinecap="round" strokeLinejoin="round" strokeWidth="2" d="M12 6.253v13m0-13C10.832 5.477 9.246 5 7.5 5S4.168 5.477 3 6.253v13C4.168 18.477 5.754 18 7.5 18s3.332.477 4.5 1.253m0-13C13.168 5.477 14.754 5 16.5 5c1.746 0 3.332.477 4.5 1.253v13C19.832 18.477 18.246 18 16.5 18c-1.746 0-3.332.477-4.5 1.253" />
                </svg>
                Create Personalized Course
              </>
            )}
          </button>
          
          <button
            onClick={() => router.push('/exam')}
            className="bg-blue-600 hover:bg-blue-700 text-white px-6 py-3 rounded-lg font-medium transition-colors"
          >
            Return to Dashboard
          </button>
        </div>
      </div>
    </div>
  );
}<|MERGE_RESOLUTION|>--- conflicted
+++ resolved
@@ -50,14 +50,11 @@
   const [videoLoading, setVideoLoading] = useState(true);
   const [videoError, setVideoError] = useState(false);
   const [videoBlobUrl, setVideoBlobUrl] = useState<string | null>(null);
-<<<<<<< HEAD
   const [generatingReport, setGeneratingReport] = useState(false);
   const [reportData, setReportData] = useState<any>(null);
   const [creatingCourse, setCreatingCourse] = useState(false);
   const [courseData, setCourseData] = useState<any>(null);
-=======
   const videoRef = useRef<HTMLVideoElement>(null);
->>>>>>> 7f09c028
 
   useEffect(() => {
     if (status === "loading") return;
