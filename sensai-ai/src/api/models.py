from enum import Enum
from pydantic import BaseModel
from typing import List, Tuple, Optional, Dict, Literal
from datetime import datetime


class UserLoginData(BaseModel):
    email: str
    given_name: str
    family_name: str | None = None
    id_token: str  # Google authentication token


class CreateOrganizationRequest(BaseModel):
    name: str
    slug: str
    user_id: int


class CreateOrganizationResponse(BaseModel):
    id: int


class RemoveMembersFromOrgRequest(BaseModel):
    user_ids: List[int]


class AddUsersToOrgRequest(BaseModel):
    emails: List[str]


class UpdateOrgRequest(BaseModel):
    name: str


class UpdateOrgOpenaiApiKeyRequest(BaseModel):
    encrypted_openai_api_key: str
    is_free_trial: bool


class AddMilestoneRequest(BaseModel):
    name: str
    color: str
    org_id: int


class UpdateMilestoneRequest(BaseModel):
    name: str


class CreateTagRequest(BaseModel):
    name: str
    org_id: int


class CreateBulkTagsRequest(BaseModel):
    tag_names: List[str]
    org_id: int


class CreateBadgeRequest(BaseModel):
    user_id: int
    value: str
    badge_type: str
    image_path: str
    bg_color: str
    cohort_id: int


class UpdateBadgeRequest(BaseModel):
    value: str
    badge_type: str
    image_path: str
    bg_color: str


class CreateCohortRequest(BaseModel):
    name: str
    org_id: int


class CreateCohortResponse(BaseModel):
    id: int


class AddMembersToCohortRequest(BaseModel):
    org_slug: Optional[str] = None
    org_id: Optional[int] = None
    emails: List[str]
    roles: List[str]


class RemoveMembersFromCohortRequest(BaseModel):
    member_ids: List[int]


class UpdateCohortRequest(BaseModel):
    name: str


class UpdateCohortGroupRequest(BaseModel):
    name: str


class CreateCohortGroupRequest(BaseModel):
    name: str
    member_ids: List[int]


class AddMembersToCohortGroupRequest(BaseModel):
    member_ids: List[int]


class RemoveMembersFromCohortGroupRequest(BaseModel):
    member_ids: List[int]


class RemoveCoursesFromCohortRequest(BaseModel):
    course_ids: List[int]


class DripConfig(BaseModel):
    is_drip_enabled: Optional[bool] = False
    frequency_value: Optional[int] = None
    frequency_unit: Optional[str] = None
    publish_at: Optional[datetime] = None


class AddCoursesToCohortRequest(BaseModel):
    course_ids: List[int]
    drip_config: Optional[DripConfig] = DripConfig()


class CreateCourseRequest(BaseModel):
    name: str
    org_id: int


class CreateCourseResponse(BaseModel):
    id: int


class Course(BaseModel):
    id: int
    name: str


class CourseCohort(Course):
    drip_config: DripConfig


class CohortCourse(Course):
    drip_config: DripConfig


class Milestone(BaseModel):
    id: int
    name: str | None
    color: Optional[str] = None
    ordering: Optional[int] = None
    unlock_at: Optional[datetime] = None


class TaskType(Enum):
    QUIZ = "quiz"
    LEARNING_MATERIAL = "learning_material"

    def __str__(self):
        return self.value

    def __eq__(self, other):
        if isinstance(other, str):
            return self.value == other
        elif isinstance(other, TaskType):
            return self.value == other.value
        return False


class TaskStatus(Enum):
    DRAFT = "draft"
    PUBLISHED = "published"

    def __str__(self):
        return self.value

    def __eq__(self, other):
        if isinstance(other, str):
            return self.value == other
        elif isinstance(other, TaskStatus):
            return self.value == other.value

        return False


class Task(BaseModel):
    id: int
    title: str
    type: TaskType
    status: TaskStatus
    scheduled_publish_at: datetime | None


class Block(BaseModel):
    id: Optional[str] = None
    type: str
    props: Optional[Dict] = {}
    content: Optional[List] = []
    children: Optional[List] = []
    position: Optional[int] = (
        None  # not present when sent from frontend at the time of publishing
    )


class LearningMaterialTask(Task):
    blocks: List[Block]


class TaskInputType(Enum):
    CODE = "code"
    TEXT = "text"
    AUDIO = "audio"

    def __str__(self):
        return self.value

    def __eq__(self, other):
        if isinstance(other, str):
            return self.value == other
        elif isinstance(other, TaskInputType):
            return self.value == other.value

        return False


class TaskAIResponseType(Enum):
    CHAT = "chat"
    EXAM = "exam"

    def __str__(self):
        return self.value

    def __eq__(self, other):
        if isinstance(other, str):
            return self.value == other
        elif isinstance(other, TaskAIResponseType):
            return self.value == other.value

        return False


class QuestionType(Enum):
    OPEN_ENDED = "subjective"
    OBJECTIVE = "objective"

    def __str__(self):
        return self.value

    def __eq__(self, other):
        if isinstance(other, str):
            return self.value == other
        elif isinstance(other, QuestionType):
            return self.value == other.value

        return False


class ScorecardCriterion(BaseModel):
    name: str
    description: str
    min_score: float
    max_score: float
    pass_score: float


class ScorecardStatus(Enum):
    PUBLISHED = "published"
    DRAFT = "draft"

    def __str__(self):
        return self.value

    def __eq__(self, other):
        if isinstance(other, str):
            return self.value == other
        elif isinstance(other, ScorecardStatus):
            return self.value == other.value

        return False


class BaseScorecard(BaseModel):
    title: str
    criteria: List[ScorecardCriterion]


class CreateScorecardRequest(BaseScorecard):
    org_id: int


class NewScorecard(BaseScorecard):
    id: str | int


class Scorecard(BaseScorecard):
    id: int
    status: ScorecardStatus


class DraftQuestion(BaseModel):
    blocks: List[Block]
    answer: List[Block] | None
    type: QuestionType
    input_type: TaskInputType
    response_type: TaskAIResponseType
    context: Dict | None
    coding_languages: List[str] | None
    scorecard_id: Optional[int] = None
    title: str


class PublishedQuestion(DraftQuestion):
    id: int
    scorecard_id: Optional[int] = None
    max_attempts: Optional[int] = None
    is_feedback_shown: Optional[bool] = None


class QuizTask(Task):
    questions: List[PublishedQuestion]


class GenerateCourseJobStatus(str, Enum):
    STARTED = "started"
    PENDING = "pending"
    COMPLETED = "completed"
    FAILED = "failed"

    def __str__(self):
        return self.value

    def __eq__(self, other):
        if isinstance(other, str):
            return self.value == other
        elif isinstance(other, GenerateCourseJobStatus):
            return self.value == other.value
        return self == other


class GenerateTaskJobStatus(str, Enum):
    STARTED = "started"
    COMPLETED = "completed"
    FAILED = "failed"

    def __str__(self):
        return self.value

    def __eq__(self, other):
        if isinstance(other, str):
            return self.value == other
        elif isinstance(other, GenerateTaskJobStatus):
            return self.value == other.value

        return False


class MilestoneTask(Task):
    ordering: int
    num_questions: int | None
    is_generating: bool


class MilestoneTaskWithDetails(MilestoneTask):
    blocks: Optional[List[Block]] = None
    questions: Optional[List[PublishedQuestion]] = None


class MilestoneWithTasks(Milestone):
    tasks: List[MilestoneTask]


class MilestoneWithTaskDetails(Milestone):
    tasks: List[MilestoneTaskWithDetails]


class CourseWithMilestonesAndTasks(Course):
    milestones: List[MilestoneWithTasks]
    course_generation_status: GenerateCourseJobStatus | None


class CourseWithMilestonesAndTaskDetails(CourseWithMilestonesAndTasks):
    milestones: List[MilestoneWithTaskDetails]
    course_generation_status: GenerateCourseJobStatus | None


class UserCourseRole(str, Enum):
    ADMIN = "admin"
    LEARNER = "learner"
    MENTOR = "mentor"

    def __str__(self):
        return self.value

    def __eq__(self, other):
        if isinstance(other, str):
            return self.value == other
        elif isinstance(other, UserCourseRole):
            return self.value == other.value

        return False


class Organization(BaseModel):
    id: int
    name: str
    slug: str


class UserCourse(Course):
    role: UserCourseRole
    org: Organization
    cohort_id: Optional[int] = None


class AddCourseToCohortsRequest(BaseModel):
    cohort_ids: List[int]
    drip_config: Optional[DripConfig] = DripConfig()


class RemoveCourseFromCohortsRequest(BaseModel):
    cohort_ids: List[int]


class UpdateCourseNameRequest(BaseModel):
    name: str


class ChatRole(str, Enum):
    USER = "user"
    ASSISTANT = "assistant"


class ChatResponseType(str, Enum):
    TEXT = "text"
    CODE = "code"
    AUDIO = "audio"


class ChatMessage(BaseModel):
    id: int
    created_at: str
    user_id: int
    question_id: int
    role: ChatRole | None
    content: Optional[str] | None
    response_type: Optional[ChatResponseType] | None


class PublicAPIChatMessage(ChatMessage):
    task_id: int
    user_email: str


class Tag(BaseModel):
    id: int
    name: str


class User(BaseModel):
    id: int
    email: str
    first_name: str | None
    middle_name: str | None
    last_name: str | None


class UserStreak(BaseModel):
    user: User
    count: int


Streaks = List[UserStreak]


class LeaderboardViewType(Enum):
    ALL_TIME = "All time"
    WEEKLY = "This week"
    MONTHLY = "This month"

    def __str__(self):
        return self.value

    def __eq__(self, other):
        if isinstance(other, str):
            return self.value == other
        elif isinstance(other, LeaderboardViewType):
            return self.value == other.value
        raise NotImplementedError


class CreateDraftTaskRequest(BaseModel):
    course_id: int
    milestone_id: int
    type: TaskType
    title: str


class CreateDraftTaskResponse(BaseModel):
    id: int


class PublishLearningMaterialTaskRequest(BaseModel):
    title: str
    blocks: List[dict]
    scheduled_publish_at: datetime | None


class UpdateLearningMaterialTaskRequest(PublishLearningMaterialTaskRequest):
    status: TaskStatus


class CreateQuestionRequest(DraftQuestion):
    generation_model: str | None
    max_attempts: int | None
    is_feedback_shown: bool | None
    context: Dict | None


class UpdateDraftQuizRequest(BaseModel):
    title: str
    questions: List[CreateQuestionRequest]
    scheduled_publish_at: datetime | None
    status: TaskStatus


class UpdateQuestionRequest(BaseModel):
    id: int
    blocks: List[dict]
    coding_languages: List[str] | None
    answer: List[Block] | None
    scorecard_id: Optional[int] = None
    input_type: TaskInputType | None
    context: Dict | None
    response_type: TaskAIResponseType | None
    type: QuestionType | None
    title: str


class UpdatePublishedQuizRequest(BaseModel):
    title: str
    questions: List[UpdateQuestionRequest]
    scheduled_publish_at: datetime | None


class DuplicateTaskRequest(BaseModel):
    task_id: int
    course_id: int
    milestone_id: int


class DuplicateTaskResponse(BaseModel):
    task: LearningMaterialTask | QuizTask
    ordering: int


class StoreMessageRequest(BaseModel):
    role: str
    content: str | None
    response_type: ChatResponseType | None = None
    created_at: datetime


class StoreMessagesRequest(BaseModel):
    messages: List[StoreMessageRequest]
    user_id: int
    question_id: int
    is_complete: bool


class GetUserChatHistoryRequest(BaseModel):
    task_ids: List[int]


class TaskTagsRequest(BaseModel):
    tag_ids: List[int]


class AddScoringCriteriaToTasksRequest(BaseModel):
    task_ids: List[int]
    scoring_criteria: List[Dict]


class AddTasksToCoursesRequest(BaseModel):
    course_tasks: List[Tuple[int, int, int | None]]


class RemoveTasksFromCoursesRequest(BaseModel):
    course_tasks: List[Tuple[int, int]]


class UpdateTaskOrdersRequest(BaseModel):
    task_orders: List[Tuple[int, int]]


class AddMilestoneToCourseRequest(BaseModel):
    name: str
    color: str


class AddMilestoneToCourseResponse(BaseModel):
    id: int


class UpdateMilestoneOrdersRequest(BaseModel):
    milestone_orders: List[Tuple[int, int]]


class UpdateTaskTestsRequest(BaseModel):
    tests: List[dict]


class TaskCourse(Course):
    milestone: Milestone | None


class TaskCourseResponse(BaseModel):
    task_id: int
    courses: List[TaskCourse]


class AddCVReviewUsageRequest(BaseModel):
    user_id: int
    role: str
    ai_review: str


class UserCohort(BaseModel):
    id: int
    name: str
    role: Literal[UserCourseRole.LEARNER, UserCourseRole.MENTOR]
    joined_at: Optional[datetime] = None


class AIChatRequest(BaseModel):
    user_response: str
    task_type: TaskType
    question: Optional[DraftQuestion] = None
    chat_history: Optional[List[Dict]] = None
    question_id: Optional[int] = None
    user_id: int
    task_id: int
    response_type: Optional[ChatResponseType] = None


class MarkTaskCompletedRequest(BaseModel):
    user_id: int


class GetUserStreakResponse(BaseModel):
    streak_count: int
    active_days: List[str]


class PresignedUrlRequest(BaseModel):
    content_type: str = "audio/wav"


class PresignedUrlResponse(BaseModel):
    presigned_url: str
    file_key: str
    file_uuid: str


class S3FetchPresignedUrlResponse(BaseModel):
    url: str


class SwapMilestoneOrderingRequest(BaseModel):
    milestone_1_id: int
    milestone_2_id: int


class SwapTaskOrderingRequest(BaseModel):
    task_1_id: int
    task_2_id: int


class GenerateCourseStructureRequest(BaseModel):
    course_description: str
    intended_audience: str
    instructions: Optional[str] = None
    reference_material_s3_key: str


class LanguageCodeDraft(BaseModel):
    language: str
    value: str


class SaveCodeDraftRequest(BaseModel):
    user_id: int
    question_id: int
    code: List[LanguageCodeDraft]


class CodeDraft(BaseModel):
    id: int
    code: List[LanguageCodeDraft]


# Exam Models
class ExamQuestionOption(BaseModel):
    id: str
    text: str
    is_correct: bool = False


class ExamQuestion(BaseModel):
    id: str
    type: Literal["multiple_choice", "text", "code", "essay"]
    question: str
    options: Optional[List[ExamQuestionOption]] = None
    correct_answer: Optional[str] = None
    points: int = 1
    time_limit: Optional[int] = None
    metadata: Optional[Dict] = None


class ExamConfiguration(BaseModel):
    id: str
    title: str
    description: str
    duration: int  # minutes
    questions: List[ExamQuestion]
    settings: Dict
    monitoring: Dict
    created_at: datetime
    updated_at: datetime
    org_id: Optional[int] = None
    created_by: Optional[int] = None
    role: str = "teacher"


class ExamEvent(BaseModel):
    type: str
    timestamp: int
    data: Dict
    priority: Optional[int] = 1  # 1=low, 2=medium, 3=high
    confidence_score: Optional[float] = 0.0  # 0.0-1.0
    is_flagged: Optional[bool] = False


class ExamSession(BaseModel):
    id: str
    exam_id: str
    user_id: str
    start_time: datetime
    end_time: Optional[datetime] = None
    status: Literal["pending", "active", "completed", "terminated"]
    answers: Dict[str, str] = {}
    events: List[ExamEvent] = []
    video_file_path: Optional[str] = None
    score: Optional[float] = None
    metadata: Optional[Dict] = None


class CreateExamRequest(BaseModel):
    title: str
    description: str
    duration: int
    questions: List[ExamQuestion]
    settings: Dict = {}
    monitoring: Dict = {}
    org_id: Optional[int] = None
    role: str = "teacher"


class GenerateAIExamRequest(BaseModel):
    title: str
    description: str
    max_questions: int = 10
    duration: Optional[int] = None  # Auto-calculated based on questions if not provided
    settings: Dict = {}
    monitoring: Dict = {}
    org_id: Optional[int] = None
    course_id: Optional[int] = None  # Generate exam based on course content


class ExamSubmissionRequest(BaseModel):
    answers: Dict[str, str]
    time_taken: int


class ExamEventMessage(BaseModel):
    type: Literal["exam_event"]
    event: ExamEvent


class ExamTimelineEvent(BaseModel):
    id: str
    session_id: str
    event_type: str
    event_data: Dict
    timestamp: int
    priority: int = 1
    confidence_score: float = 0.0
    is_flagged: bool = False
    created_at: datetime


class ExamAnalytics(BaseModel):
    session_id: str
    total_events: int
    flagged_events: int
    high_priority_events: int
    average_confidence_score: float
    suspicious_activity_score: float
    timeline_events: List[ExamTimelineEvent]
    step_timeline: Optional[List[Dict]] = []  # Step-by-step progress timeline
    suspicious_patterns: Optional[List[Dict]] = []  # Pattern analysis results


class VideoDataMessage(BaseModel):
    type: Literal["video_chunk"]
    timestamp: int
    data: str  # base64 encoded
    is_final: Optional[bool] = False
    size: Optional[int] = 0


class VideoControlMessage(BaseModel):
    type: Literal["video_start", "video_stop"]
    timestamp: int


class WebSocketMessage(BaseModel):
    type: str
    data: Optional[Dict] = None
class ValidateFaceRequest(BaseModel):
    s3_path: str
    split_direction: Optional[str] = "auto"  # "vertical", "horizontal", or "auto"


class ImageHalfValidation(BaseModel):
    labels_detected: List[str]
    label_confidences: Dict[str, float]
    faces_detected: int
    best_face_confidence: Optional[float] = None
    is_person_half: bool
    is_id_half: bool


class FaceValidationResult(BaseModel):
    split_direction_used: str
    person_half: ImageHalfValidation
    id_half: ImageHalfValidation
    faces_match: bool
    match_confidence: Optional[float] = None
    error_message: Optional[str] = None


class ValidateFaceResponse(BaseModel):
    success: bool
    result: Optional[FaceValidationResult] = None
    error: Optional[str] = None


<<<<<<< HEAD
class UploadVerificationRequest(BaseModel):
    file_type: str = "image/jpeg"
    exam_id: str


class DirectUploadVerificationRequest(BaseModel):
    image_data: str  # base64 encoded image
    exam_id: str


class UploadVerificationResponse(BaseModel):
    success: bool
    presigned_url: Optional[str] = None
    s3_key: Optional[str] = None
    error: Optional[str] = None


class VerifyIdentityRequest(BaseModel):
    verification_s3_key: str
    reference_s3_key: str
    exam_id: str


class VerifyIdentityResponse(BaseModel):
    success: bool
    verified: bool
    confidence_score: Optional[float] = None
    error_message: Optional[str] = None
    error: Optional[str] = None
=======
# Exam Evaluation Models
class ExamEvaluationRequest(BaseModel):
    session_id: str
    exam_id: str
    user_name: str


class QuestionAnalysis(BaseModel):
    question_number: int
    status: Literal["correct", "incorrect", "partial"]
    detailed_feedback: str
    why_wrong: Optional[str] = None
    better_approach: Optional[str] = None
    related_concepts: List[str]
    difficulty_level: Literal["Easy", "Medium", "Hard"]


class KnowledgeGap(BaseModel):
    topic: str
    severity: Literal["High", "Medium", "Low"]
    description: str
    improvement_suggestions: str


class ExternalResource(BaseModel):
    type: str
    title: str
    url: str
    description: str


class StudyPlan(BaseModel):
    week_1: List[str]
    week_2: List[str]
    week_3: List[str]
    week_4: List[str]


class LearningRecommendations(BaseModel):
    immediate_actions: List[str]
    study_plan: StudyPlan
    external_resources: List[ExternalResource]
    practice_suggestions: List[str]


class OverallSummary(BaseModel):
    performance_level: Literal["Excellent", "Good", "Average", "Below Average", "Poor"]
    key_strengths: List[str]
    key_weaknesses: List[str]
    time_management: str
    overall_feedback: str


class ComparativeAnalysis(BaseModel):
    grade_interpretation: str
    improvement_potential: str
    benchmark_comparison: str
    next_level_requirements: str


class StrengthArea(BaseModel):
    topic: str
    score: float


class ImprovementArea(BaseModel):
    topic: str
    priority: Literal["High", "Medium", "Low"]


class TimeDistribution(BaseModel):
    estimated_per_question: Dict[str, float]
    efficiency_rating: Literal["Excellent", "Good", "Average", "Poor"]


class VisualInsights(BaseModel):
    strength_areas: List[StrengthArea]
    improvement_areas: List[ImprovementArea]
    time_distribution: TimeDistribution


class TeacherInsights(BaseModel):
    teaching_recommendations: List[str]
    classroom_interventions: List[str]
    peer_collaboration: str
    assessment_modifications: str


class ExamEvaluationReport(BaseModel):
    overall_summary: OverallSummary
    question_by_question_analysis: List[QuestionAnalysis]
    knowledge_gaps: List[KnowledgeGap]
    learning_recommendations: LearningRecommendations
    comparative_analysis: ComparativeAnalysis
    visual_insights: VisualInsights
    teacher_insights: TeacherInsights
>>>>>>> c9b3746c
<|MERGE_RESOLUTION|>--- conflicted
+++ resolved
@@ -864,7 +864,6 @@
     error: Optional[str] = None
 
 
-<<<<<<< HEAD
 class UploadVerificationRequest(BaseModel):
     file_type: str = "image/jpeg"
     exam_id: str
@@ -894,7 +893,6 @@
     confidence_score: Optional[float] = None
     error_message: Optional[str] = None
     error: Optional[str] = None
-=======
 # Exam Evaluation Models
 class ExamEvaluationRequest(BaseModel):
     session_id: str
@@ -990,5 +988,4 @@
     learning_recommendations: LearningRecommendations
     comparative_analysis: ComparativeAnalysis
     visual_insights: VisualInsights
-    teacher_insights: TeacherInsights
->>>>>>> c9b3746c
+    teacher_insights: TeacherInsights