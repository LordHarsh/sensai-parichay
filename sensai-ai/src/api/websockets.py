from typing import Dict, Set
from fastapi import WebSocket, WebSocketDisconnect, HTTPException, Depends, Query
from fastapi.routing import APIRouter
from fastapi.websockets import WebSocketState
import json
import base64
import os
import uuid
import asyncio
from datetime import datetime
from api.models import (
    ExamEventMessage, 
    VideoDataMessage, 
    VideoControlMessage, 
    WebSocketMessage
)
from api.config import data_root_dir
from api.utils.db import get_new_db_connection
from api.db import (
    exams_table_name,
    exam_sessions_table_name,
    exam_events_table_name
)

router = APIRouter()

# Helper function to safely send WebSocket messages
async def safe_send_json(websocket: WebSocket, data: dict):
    """Safely send JSON data through WebSocket, checking connection state first"""
    try:
        if websocket.client_state == WebSocketState.CONNECTED:
            await websocket.send_json(data)
        else:
            print(f"WebSocket not connected, cannot send message: {data.get('type', 'unknown')}")
    except Exception as e:
        print(f"Error sending WebSocket message: {e}")


# WebSocket connection manager to handle multiple client connections
class ConnectionManager:
    def __init__(self):
        # Dictionary to store WebSocket connections by course_id
        self.active_connections: Dict[int, Set[WebSocket]] = {}

    async def connect(self, websocket: WebSocket, course_id: int):
        await websocket.accept()
        if course_id not in self.active_connections:
            self.active_connections[course_id] = set()
        self.active_connections[course_id].add(websocket)

    def disconnect(self, websocket: WebSocket, course_id: int):
        if course_id in self.active_connections:
            self.active_connections[course_id].discard(websocket)
            if not self.active_connections[course_id]:
                del self.active_connections[course_id]

    async def send_item_update(self, course_id: int, item_data: Dict):
        if course_id in self.active_connections:
            disconnected_websockets = set()
            for websocket in self.active_connections[course_id]:
                try:
                    await websocket.send_json(item_data)
                except Exception as exception:
                    print(exception)

                    # Mark for removal if sending fails
                    disconnected_websockets.add(websocket)

            # Remove disconnected websockets
            for websocket in disconnected_websockets:
                self.disconnect(websocket, course_id)


# Create a connection manager instance
manager = ConnectionManager()


# WebSocket endpoint for course generation updates
@router.websocket("/course/{course_id}/generation")
async def websocket_course_generation(websocket: WebSocket, course_id: int):
    try:
        await manager.connect(websocket, course_id)

        # Keep the connection alive until client disconnects
        while True:
            # Wait for any message from the client to detect disconnection
            await websocket.receive_text()
    except WebSocketDisconnect:
        manager.disconnect(websocket, course_id)


# Function to get the connection manager instance
def get_manager() -> ConnectionManager:
    return manager


# Exam WebSocket connection manager
class ExamConnectionManager:
    def __init__(self):
        self.active_connections: Dict[str, Dict[str, WebSocket]] = {}

    async def connect(self, websocket: WebSocket, session_id: str, user_id: str):
        # Don't accept here - it should be accepted in the main handler
        if session_id not in self.active_connections:
            self.active_connections[session_id] = {}
        self.active_connections[session_id][user_id] = websocket

    def disconnect(self, session_id: str, user_id: str):
        if session_id in self.active_connections:
            if user_id in self.active_connections[session_id]:
                del self.active_connections[session_id][user_id]
            if not self.active_connections[session_id]:
                del self.active_connections[session_id]

    async def send_to_session(self, session_id: str, message: dict):
        if session_id in self.active_connections:
            disconnected_users = []
            for user_id, websocket in self.active_connections[session_id].items():
                try:
                    await websocket.send_json(message)
                except Exception as e:
                    print(f"Error sending message to user {user_id}: {e}")
                    disconnected_users.append(user_id)
            
            for user_id in disconnected_users:
                self.disconnect(session_id, user_id)

    async def send_notification(self, session_id: str, notification: dict):
        await self.send_to_session(session_id, {
            "type": "notification",
            "notification": notification
        })


exam_manager = ExamConnectionManager()


async def save_exam_event(session_id: str, event: dict):
    try:
        async with get_new_db_connection() as conn:
            cursor = await conn.cursor()
            
            await cursor.execute(
                f"""INSERT INTO {exam_events_table_name} 
                    (session_id, event_type, event_data, timestamp)
                    VALUES (?, ?, ?, ?)""",
                (session_id, event['type'], json.dumps(event['data']), event['timestamp'])
            )
            
            await conn.commit()
    except Exception as e:
        print(f"Error saving exam event: {e}")


async def save_video_chunk(exam_id: str, session_id: str, video_data: bytes, video_dir: str, chunk_index: int):
    """Save video chunk to master WebM file only"""
    try:
        # Create chunks subdirectory (for future use if needed)
        # chunks_dir = os.path.join(video_dir, "chunks")
        # os.makedirs(chunks_dir, exist_ok=True)
        
        # Save individual chunk for processing (commented out - too much storage)
        # chunk_filename = f"{session_id}_chunk_{chunk_index:06d}.webm"
        # chunk_path = os.path.join(chunks_dir, chunk_filename)
        
        # with open(chunk_path, 'wb') as f:
        #     f.write(video_data)
        
        # Just append to master WebM file - WebM handles streaming chunks better
        master_video_path = os.path.join(video_dir, f"{exam_id}_master_recording.webm")
        with open(master_video_path, 'ab') as f:
            f.write(video_data)
        
        # Update exam with video file path (only master file)
        async with get_new_db_connection() as conn:
            cursor = await conn.cursor()
            
            await cursor.execute(
                f"""UPDATE {exams_table_name} 
                    SET video_file_path = ?, updated_at = CURRENT_TIMESTAMP
                    WHERE id = ?""",
                (master_video_path, exam_id)
            )
            
            await conn.commit()
        
        return master_video_path  # Return master path instead of chunk path
            
    except Exception as e:
        print(f"Error saving video chunk: {e}")
        return None


async def get_video_chunks_for_processing(exam_id: str, video_dir: str):
    """Get list of video chunks available for processing"""
    try:
        chunks_dir = os.path.join(video_dir, "chunks")
        if not os.path.exists(chunks_dir):
            return []
        
        chunks = []
        for filename in sorted(os.listdir(chunks_dir)):
            if filename.endswith('.mp4'):
                chunk_path = os.path.join(chunks_dir, filename)
                chunk_info = {
                    'filename': filename,
                    'path': chunk_path,
                    'size': os.path.getsize(chunk_path),
                    'created_time': os.path.getctime(chunk_path)
                }
                chunks.append(chunk_info)
        
        return chunks
        
    except Exception as e:
        print(f"Error getting video chunks: {e}")
        return []


async def finalize_video_recording(exam_id: str, video_dir: str):
    """Finalize video recording and ensure WebM format"""
    try:
        master_video_path = os.path.join(video_dir, f"{exam_id}_master_recording.webm")
        
        if os.path.exists(master_video_path):
            # Get file size
            file_size = os.path.getsize(master_video_path)
            print(f"Video recording finalized for exam {exam_id}: {file_size} bytes (WebM format)")
            
            # Get chunks info for processing (not needed since we're using single file)
            chunks = []  # No individual chunks since we append directly to master
            print(f"Master WebM file completed: {master_video_path}")
            
            # Update exam with final video info
            async with get_new_db_connection() as conn:
                cursor = await conn.cursor()
                
                await cursor.execute(
                    f"""UPDATE {exams_table_name} 
                        SET video_file_path = ?, updated_at = CURRENT_TIMESTAMP
                        WHERE id = ?""",
                    (master_video_path, exam_id)
                )
                
                await conn.commit()
                
            return {
                'master_video': master_video_path,
                'chunks': chunks,
                'total_size': file_size,
                'format': 'webm'
            }
        else:
            print(f"Master video file not found: {master_video_path}")
            return None
                
    except Exception as e:
        print(f"Error finalizing video recording: {e}")
        return None


async def update_session_status(session_id: str, status: str):
    try:
        async with get_new_db_connection() as conn:
            cursor = await conn.cursor()
            
            await cursor.execute(
                f"""UPDATE {exam_sessions_table_name} 
                    SET status = ?, updated_at = CURRENT_TIMESTAMP
                    WHERE id = ?""",
                (status, session_id)
            )
            
            await conn.commit()
    except Exception as e:
        print(f"Error updating session status: {e}")


async def create_or_update_session(session_id: str, exam_id: str, user_id: str, status: str):
    try:
        async with get_new_db_connection() as conn:
            cursor = await conn.cursor()
            
            # Check if session exists
            await cursor.execute(
                f"""SELECT id FROM {exam_sessions_table_name} WHERE id = ?""",
                (session_id,)
            )
            
            existing = await cursor.fetchone()
            
            if existing:
                # Update existing session
                await cursor.execute(
                    f"""UPDATE {exam_sessions_table_name} 
                        SET status = ?, updated_at = CURRENT_TIMESTAMP
                        WHERE id = ?""",
                    (status, session_id)
                )
            else:
                # Create new session
                await cursor.execute(
                    f"""INSERT INTO {exam_sessions_table_name}
                        (id, exam_id, user_id, start_time, status, answers, created_at, updated_at)
                        VALUES (?, ?, ?, CURRENT_TIMESTAMP, ?, '{{}}', CURRENT_TIMESTAMP, CURRENT_TIMESTAMP)""",
                    (session_id, exam_id, user_id, status)
                )
            
            await conn.commit()
            print(f"Session {session_id} created/updated with status: {status}")
    except Exception as e:
        print(f"Error creating/updating session: {e}")


@router.websocket("/exam/{exam_id}/ws")
async def websocket_exam_session(websocket: WebSocket, exam_id: str, token: str = Query(None), user_id: str = Query(None)):
    # Accept the connection first
    await websocket.accept()
    
    # Accept either token or user_id for now
    if not token and not user_id:
        await websocket.send_json({
            "type": "error",
            "message": "Authentication token or user_id required"
        })
        await websocket.close(code=1008, reason="Authentication token or user_id required")
        return
    
    # Use user_id directly if provided, otherwise extract from token (when implemented)
    if user_id:
        actual_user_id = user_id
    else:
        # TODO: Validate token and get user_id
        actual_user_id = "user_from_token"  # This should come from token validation
        
    session_id = f"{exam_id}_{actual_user_id}_{int(datetime.now().timestamp())}"
    chunk_counter = 0  # Track video chunks for this session
    
    try:
        await exam_manager.connect(websocket, session_id, actual_user_id)
        print(f"Client connected to exam {exam_id}, session {session_id}, user {actual_user_id}")
        
        # Send connection confirmation to frontend
        await websocket.send_json({
            "type": "connection_established",
            "session_id": session_id,
            "exam_id": exam_id,
            "message": "WebSocket connection established successfully"
        })
        
        # Create video storage directory for exam
        video_dir = os.path.join(data_root_dir, "exam_videos", exam_id)
        os.makedirs(video_dir, exist_ok=True)
        
        # Create or update session to active
        await create_or_update_session(session_id, exam_id, actual_user_id, "active")
        
        try:
            while True:
                try:
                    data = await websocket.receive_text()
                    message = json.loads(data)
                    print(f"Received message: {message}")
                    
                    # Handle message and update chunk counter if needed
                    result = await handle_exam_message(websocket, session_id, actual_user_id, exam_id, message, video_dir, chunk_counter)
                    if result and 'chunk_counter' in result:
                        chunk_counter = result['chunk_counter']
                    
                except json.JSONDecodeError:
                    await safe_send_json(websocket, {
                        "type": "error",
                        "message": "Invalid JSON format"
                    })
                except WebSocketDisconnect:
                    # Break the loop on disconnect
                    print(f"WebSocket disconnected during message processing")
                    break
                except Exception as e:
                    print(f"Error processing message: {e}")
                    await safe_send_json(websocket, {
                        "type": "error", 
                        "message": "Error processing message"
                    })
                    # Don't break on general errors, continue processing
                    
        except WebSocketDisconnect:
            print(f"WebSocket disconnected from main loop")
    except WebSocketDisconnect:
        print(f"Client disconnected from exam {exam_id}, session {session_id}")
    finally:
        # Cleanup regardless of how we exit
        exam_manager.disconnect(session_id, actual_user_id)
        await update_session_status(session_id, "completed")
        # Finalize video recording on disconnect
        await finalize_video_recording(exam_id, video_dir)


async def handle_exam_message(websocket: WebSocket, session_id: str, user_id: str, exam_id: str, message: dict, video_dir: str, chunk_counter: int):
    message_type = message.get("type")
    
    if message_type == "exam_event":
        event = message.get("event")
        if event:
            await save_exam_event(session_id, event)
            
            # Send acknowledgment for exam events
            await websocket.send_json({
                "type": "exam_event_ack",
                "event_type": event["type"],
                "timestamp": event["timestamp"],
                "status": "received"
            })
            
            # Handle special events
            if event["type"] == "tab_switch" and event["data"]["away_duration"] > 30000:  # 30 seconds
                await exam_manager.send_notification(session_id, {
                    "id": str(uuid.uuid4()),
                    "message": "Extended tab switching detected. Please remain on the exam page.",
                    "type": "warning",
                    "timestamp": event["timestamp"]
                })
            
            elif event["type"] == "clipboard_paste":
                await exam_manager.send_notification(session_id, {
                    "id": str(uuid.uuid4()),
                    "message": "Clipboard paste detected. This activity is being monitored.",
                    "type": "info", 
                    "timestamp": event["timestamp"]
                })
            
<<<<<<< HEAD
            # Advanced cheating detection events
            elif event["type"] == "rapid_paste_burst":
                paste_count = event["data"].get("paste_count", 0)
                time_window = event["data"].get("time_window", 0) / 1000  # Convert to seconds
                await exam_manager.send_notification(session_id, {
                    "id": str(uuid.uuid4()),
                    "message": f"Multiple paste operations detected: {paste_count} pastes in {time_window:.1f} seconds",
                    "type": "warning",
                    "timestamp": event["timestamp"]
                })
            
            elif event["type"] == "writing_style_drift":
                similarity_score = event["data"].get("similarity_score", 0)
                await exam_manager.send_notification(session_id, {
                    "id": str(uuid.uuid4()),
                    "message": f"Writing style inconsistency detected (similarity: {similarity_score:.2f})",
                    "type": "warning",
                    "timestamp": event["timestamp"]
                })
            
            elif event["type"] == "content_similarity":
                similarity_score = event["data"].get("similarity_score", 0)
                phrases_count = len(event["data"].get("matching_phrases", []))
                await exam_manager.send_notification(session_id, {
                    "id": str(uuid.uuid4()),
                    "message": f"Content similarity detected: {phrases_count} common phrases (score: {similarity_score:.2f})",
                    "type": "warning",
                    "timestamp": event["timestamp"]
                })
            
            elif event["type"] == "typing_pattern_anomaly":
                anomaly_type = event["data"].get("anomaly_type", "unknown")
                confidence = event["data"].get("confidence", 0)
                await exam_manager.send_notification(session_id, {
                    "id": str(uuid.uuid4()),
                    "message": f"Typing pattern anomaly: {anomaly_type} (confidence: {confidence:.2f})",
                    "type": "info",
                    "timestamp": event["timestamp"]
                })
            
            elif event["type"] == "wpm_tracking":
                # WPM events don't generate notifications, just stored for analytics
                pass
=======
            elif event["type"] == "gaze_tracking" and event["data"].get("looking_away"):
                print(f"🔍 Gaze Event: User {session_id} looking away at ({event['data']['gaze_x']}, {event['data']['gaze_y']}) with confidence {event['data']['confidence']:.2f}")
                # Optionally send notification for looking away
                if event["data"].get("confidence", 0) > 0.7:  # Only if confidence is high
                    await exam_manager.send_notification(session_id, {
                        "id": str(uuid.uuid4()),
                        "message": "Please maintain focus on the exam screen.",
                        "type": "info",
                        "timestamp": event["timestamp"]
                    })
>>>>>>> e0dda1d4
    
    elif message_type == "video_chunk":
        timestamp = message.get("timestamp")
        data = message.get("data")
        is_final = message.get("is_final", False)
        original_size = message.get("size", 0)
        
        if data:
            try:
                # Decode base64 video data
                video_data = base64.b64decode(data)
                print(f"Video chunk received: base64 length={len(data)}, decoded size={len(video_data)}, original_size={original_size}")
                
                # Save chunk and append to master WebM file
                chunk_path = await save_video_chunk(exam_id, session_id, video_data, video_dir, chunk_counter)
                
                # Send acknowledgment safely
                await safe_send_json(websocket, {
                    "type": "video_chunk_ack",
                    "timestamp": timestamp,
                    "status": "saved",
                    "chunk_index": chunk_counter,
                    "decoded_size": len(video_data)
                })
                
                # Increment chunk counter for next chunk
                chunk_counter += 1
                
                # If this is the final chunk, finalize the recording
                if is_final:
                    result = await finalize_video_recording(exam_id, video_dir)
                    if result:
                        await websocket.send_json({
                            "type": "video_finalized",
                            "master_video": result['master_video'],
                            "chunks_count": len(result['chunks']),
                            "total_size": result['total_size']
                        })
                
            except Exception as e:
                print(f"Error saving video data: {e}")
                await safe_send_json(websocket, {
                    "type": "video_chunk_error",
                    "timestamp": timestamp,
                    "error": str(e)
                })
        
        return {"chunk_counter": chunk_counter}
    
    elif message_type == "video_start":
        # Initialize video recording - use WebM for better streaming
        try:
            video_file_path = os.path.join(video_dir, f"{exam_id}_master_recording.webm")
            
            # Create empty file to start recording
            # WebM format handles streaming chunks much better than MP4
            with open(video_file_path, 'wb') as f:
                # Start with an empty file - MediaRecorder will provide proper WebM structure
                pass
                
            print(f"Video recording initialized for exam {exam_id} using WebM format")
            await safe_send_json(websocket, {
                "type": "video_start_ack",
                "status": "ready",
                "format": "webm"
            })
            
        except Exception as e:
            print(f"Error starting video recording: {e}")
            await safe_send_json(websocket, {
                "type": "video_start_ack",
                "status": "error",
                "error": str(e)
            })
    
    elif message_type == "video_stop":
        # Finalize video recording
        try:
            await finalize_video_recording(exam_id, video_dir)
            
            await safe_send_json(websocket, {
                "type": "video_stop_ack",
                "status": "finalized"
            })
            
        except Exception as e:
            print(f"Error stopping video recording: {e}")
            await safe_send_json(websocket, {
                "type": "video_stop_ack",
                "status": "error",
                "error": str(e)
            })
    
    elif message_type == "ping":
        await websocket.send_json({"type": "pong"})
    
    elif message_type == "test_connection":
        await websocket.send_json({
            "type": "test_response",
            "message": "WebSocket is working correctly",
            "timestamp": int(datetime.now().timestamp()),
            "session_id": session_id
        })
    
    else:
        await websocket.send_json({
            "type": "error",
            "message": f"Unknown message type: {message_type}"
        })
    
    # Return None for non-video messages
    return None


# HTTP endpoint to get video chunks for processing
from fastapi import HTTPException
from fastapi.responses import JSONResponse

@router.get("/exam/{exam_id}/video/chunks")
async def get_exam_video_chunks(exam_id: str):
    """Get list of video chunks for an exam for processing"""
    try:
        video_dir = os.path.join(data_root_dir, "exam_videos", exam_id)
        chunks = await get_video_chunks_for_processing(exam_id, video_dir)
        
        master_video_path = os.path.join(video_dir, f"{exam_id}_master_recording.mp4")
        master_exists = os.path.exists(master_video_path)
        master_size = os.path.getsize(master_video_path) if master_exists else 0
        
        return JSONResponse({
            "exam_id": exam_id,
            "master_video": {
                "path": master_video_path,
                "exists": master_exists,
                "size": master_size
            },
            "chunks": chunks,
            "chunks_count": len(chunks),
            "total_chunks_size": sum(chunk['size'] for chunk in chunks)
        })
        
    except Exception as e:
        print(f"Error getting video chunks: {e}")
        raise HTTPException(status_code=500, detail="Failed to get video chunks")


@router.post("/exam/{exam_id}/video/process-chunk")
async def process_video_chunk(exam_id: str, chunk_filename: str):
    """Mark a video chunk as processed or get chunk data for processing"""
    try:
        video_dir = os.path.join(data_root_dir, "exam_videos", exam_id)
        chunks_dir = os.path.join(video_dir, "chunks")
        chunk_path = os.path.join(chunks_dir, chunk_filename)
        
        if not os.path.exists(chunk_path):
            raise HTTPException(status_code=404, detail="Chunk not found")
        
        chunk_info = {
            'filename': chunk_filename,
            'path': chunk_path,
            'size': os.path.getsize(chunk_path),
            'created_time': os.path.getctime(chunk_path),
            'available_for_processing': True
        }
        
        return JSONResponse(chunk_info)
        
    except Exception as e:
        print(f"Error processing video chunk: {e}")
        raise HTTPException(status_code=500, detail="Failed to process video chunk")


@router.get("/exam/{exam_id}/test")
async def test_exam_endpoint(exam_id: str):
    """Test endpoint to verify exam functionality"""
    return JSONResponse({
        "message": "Exam endpoint is working",
        "exam_id": exam_id,
        "timestamp": int(datetime.now().timestamp())
    })<|MERGE_RESOLUTION|>--- conflicted
+++ resolved
@@ -429,7 +429,6 @@
                     "timestamp": event["timestamp"]
                 })
             
-<<<<<<< HEAD
             # Advanced cheating detection events
             elif event["type"] == "rapid_paste_burst":
                 paste_count = event["data"].get("paste_count", 0)
@@ -473,7 +472,6 @@
             elif event["type"] == "wpm_tracking":
                 # WPM events don't generate notifications, just stored for analytics
                 pass
-=======
             elif event["type"] == "gaze_tracking" and event["data"].get("looking_away"):
                 print(f"🔍 Gaze Event: User {session_id} looking away at ({event['data']['gaze_x']}, {event['data']['gaze_y']}) with confidence {event['data']['confidence']:.2f}")
                 # Optionally send notification for looking away
@@ -484,7 +482,6 @@
                         "type": "info",
                         "timestamp": event["timestamp"]
                     })
->>>>>>> e0dda1d4
     
     elif message_type == "video_chunk":
         timestamp = message.get("timestamp")
